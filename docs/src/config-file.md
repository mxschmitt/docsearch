---
layout: two-columns
title: Config Files
---

For each DocSearch request we receive, we'll create a custom JSON config file
that will define how the crawler should behave. You can find all the configs in
[this repository][1].

A DocSearch looks like this:

```json
{
  "index_name": "example",
  "start_urls": ["https://www.example.com/docs"],
  "selectors": {
    "lvl0": "#content header h1",
    "lvl1": "#content article h1",
    "lvl2": "#content section h3",
    "lvl3": "#content section h4",
    "lvl4": "#content section h5",
    "lvl5": "#content section h6",
    "text": "#content header p,#content section p,#content section ol"
  }
}
```

## `index_name`

This is the name of the Algolia index where your records will be pushed. The
`apiKey` we will share with you will be restricted to work on this index.

When using the free DocSearch crawler, the `indexName` will always be the name
of the config. If you're running DocSearch yourself, you can use any name you'd
like.

```json
{
  "index_name": "example"
}
```

## `start_urls`

This array contains the list of URLs that will be used to start crawling your
website. The crawler will recursively follow any links on those pages. It will
not follow links that are on another domain and never follow links defined in
`stop_urls`.

```json
{
  "start_urls": ["https://www.example.com/docs"]
}
```

### Using regular expressions

The `start_urls` option also allows for passing an object in place of a string,
to express more complex patterns. This object must contain a `url` key
containing the regular expression matching the url, as well as a `variables` key
that will be used to replace the named matches.

The following example will make it clearer:

```json
{
  "start_urls": [
    {
      "url": "http://www.example.com/docs/(?P<lang>.*?)/(?P<version>.*?)/",
      "variables": {
        "lang": ["en", "fr"],
        "version": ["latest", "3.3", "3.2"]
      }
    }
  ]
}
```

The beneficial side effect of using this syntax is that all records that will
then be extracted from crawling `http://www.example.com/docs/en/latest` will
have `lang: en` and `version: latest` added to it, allowing you to then filter
based on those values.

The following example shows how you can filter results matching specifics
language and version from the frontend

```js
docsearch({
  […],
  algoliaOptions: {
    'facetFilters': ["lang:en", "version:latest"]
  },
});
```

### Using custom tags

You can also apply custom tags to some pages without the need to use regular
expressions. In that case, add the list of tags to the `tags` key. Note that
those tags will be automatically added as facets in Algolia, allowing you to
filter based on their values as well.

```json
{
  "start_urls": [
    {
      "url": "http://www.example.com/docs/concepts/",
      "tags": ["concepts", "terminology"]
    }
  ]
}
```

```js
docsearch({
  […],
  algoliaOptions: {
    'facetFilters': ["tags:concepts"]
  },
});
```

### Using Page Rank

To give more weight to some pages to boost their ranking in the results, you can
attribute a custom `page_rank` to specific URLs. Pages with highest `page_rank`
will be returned before pages with a lower `page_rank`. Note that you can pass
any numeric value, including negative values.

```json
{
  "start_urls": [
    {
      "url": "http://www.example.com/docs/concepts/",
      "page_rank": 5
    },
    {
      "url": "http://www.example.com/docs/contributors/",
      "page_rank": 1
    }
  ]
}
```

In this example, results extracted from the _Concepts_ page will be ranked
higher than results extracted from the _Contributors_ page.

### Using custom selectors per page

If the markup of your website is so different from one page to another that you
can't have generic selectors, you can namespace your selectors and specify which
set of selectors should be applied to specific pages.

```json
{
  "start_urls": [
    "http://www.example.com/docs/",
    {
      "url": "http://www.example.com/docs/concepts/",
       "selectors_key": "concepts"
    },
    {
      "url": "http://www.example.com/docs/contributors/",
       "selectors_key": "contributors"
    }
  ]
   "selectors": {
     "default": {
       "lvl0": ".main h1",
       "lvl1": ".main h2",
       "lvl2": ".main h3",
       "lvl3": ".main h4",
       "lvl4": ".main h5",
       "text": ".main p"
      },
     "concepts": {
       "lvl0": ".header h2",
       "lvl1": ".main h1.title",
       "lvl2": ".main h2.title",
       "lvl3": ".main h3.title",
       "lvl4": ".main h5.title",
       "text": ".main p"
     },
     "contributors": {
       "lvl0": ".main h1",
       "lvl1": ".contributors .name",
       "lvl2": ".contributors .title",
       "text": ".contributors .description"
     }
   }
}
```

Here, all documentation pages will use the selectors defined in
`selectors.default` while the page under `./concepts` will use
`selectors.concepts` and those under `./contributors` will use
`selectors.contributors`.

## `selectors`

This object contains all the CSS selectors that will be used to create the
record hierarchy. It can contains up to 6 levels (`lvl0`, `lvl1`, `lvl2`,
`lvl3`, `lvl4`, `lvl5`) and `text`.

A default config would be to target the page `title` or `h1` as `lvl0`, the `h2`
as `lvl1` and `h3` as `lvl2` and `p` as `text`, but this is highly dependent on
the markup.

The `text` key is mandatory, but we highly recommend setting also `lvl0`, `lvl1`
and `lvl2` to have a decent level of relevance.

```json
{
  "selectors": {
    "lvl0": "#content header h1",
    "lvl1": "#content article h1",
    "lvl2": "#content section h3",
    "lvl3": "#content section h4",
    "lvl4": "#content section h5",
    "lvl5": "#content section h6",
    "text": "#content header p,#content section p,#content section ol"
  }
}
```

Selectors can be passed as string, or as objects containing a `selector` key.
Other special keys can be set, as documented below.

```json
{
  "selectors": {
    "lvl0": {
      "selector": "#content header h1"
    }
  }
}
```

### Using global selectors

The default way of extracting content through selectors is to read the HTML
markup from top to bottom. This works well with semi-structured content, like a
hierarchy of headers. This breaks when relevant information is not part of the
same node flow. For example when the title is in a header or a sidebar.

For that reason, you can set a selector as global, meaning that it will match on
the whole page, and will be the same for all records extracted on this page.

```json
{
  "selectors": {
    "lvl0": {
      "selector": "#content header h1",
      "global": true
    }
  }
}
```

### Setting a default value

If your selector might not match a valid element on the page, you can define a
`default_value` to fallback to.

```json
{
  "selectors": {
    "lvl0": {
      "selector": "#content header h1",
      "default_value": "Documentation"
    }
  }
}
```

### Removing unnecessary characters

Some documentations add special characters to headings, like `#` or `›`. Those
characters have a stylistic value but no meaning and shouldn't be indexed in the
search results.

You can define a list of characters you want to exclude from the final indexed
value by setting the `strip_chars` key.

```json
{
  "selectors": {
    "lvl0": {
      "selector": "#content header h1",
      "strip_chars": "#›"
    }
  }
}
```

Note that you can also define `strip_chars` directly at the root of the config
and it will be applied to all selectors.

```json
{
  "strip_chars": "#›"
}
```

### Targeting elements using XPath instead of CSS

CSS selectors are a clear and concise way to target elements of a page, but they
have a limitations. For example, you cannot go _up_ the cascade with CSS.

If you need a more powerful selector mecanism, you can write your selectors
using XPath by setting `type: xpath`. You should also set `global: true` on the
same selector.

The following example will look for a `li.chapter.active.done` and then go up
two levels in the DOM until it found a `a`. The content of this `a` will then be
used as the value of the `lvl0` selector.

```json
{
  "selectors": {
    "lvl0": {
      "selector": "//li[@class=\"chapter active done\"]/../../a",
      "type": "xpath",
      "global": true
    }
  }
}
```

XPath selector can be hard to read. We highly encourage you to test them in your
browser first, making sure they match what you're expecting.

## Other options

### `custom_settings` _Optional_

This key can be used to overwrite your Algolia index settings. We don't
recommend changing it as the default settings are meant to work for all
websites.

One use case would be to configure the `separatorsToIndex` setting. By default
Algolia will consider all special character as a word separator. In some
contexts, like for method names, you might want `_`, `/` or `#` to keep their
meaning.

```json
{
  "custom_settings": {
    "separatorsToIndex": "_/"
  }
}
```

Check the [Algolia documentation][2] for more information on the settings.

### `min_indexed_level` _Optional_

The default value is `0`. By increasing it, you can chose to not index some
records if they don't have enough `lvlX` matching. For example, with a
`min_indexed_level: 2`, records that have at least `lvl0`, `lvl1` and `lvl2`
matching something will be indexed.

This is useful when your documentation has pages that share the same `lvl0` and
`lvl1` for example. In that case, you don't want to index all the shared
records, but want to keep the content different across pages.

```json
{
  "min_indexed_level": 2
}
```

### `nb_hits` _Special_

`nb_hits` automatically updated by DocSearch every time it runs your config. It
is set to the number of records that were extracted and indexed. We check this
key internally to keep track of any unintended spike or drop that could reveal a
misconfiguration.

You don't have to touch it, we're documenting it here in case you were wondering
what this was about.

### `only_content_level` _Optional_

When `only_content_level` is set to `true`, then the crawler won't create
records for the `lvlX` selectors.

If used, `min_indexed_level` is ignored.

```json
{
  "only_content_level": true
}
```

### `scrape_start_urls` _Optional_

By default, the crawler will extract content from the pages defined in
<<<<<<< HEAD
`starts_urls`.  If you do not have any valuable content on your `starts_urls` or that some pages are duplicates from another one, you should set
this to `false`.
=======
`start_urls`. If you do not have any valuable content on your `starts_urls` or
if it's a duplicate of another page, you should set this to `false`.
>>>>>>> 36d17651

```json
{
  "scrape_start_urls": false
}
```

### `selectors_exclude` _Optional_

This expects an array of CSS selectors. Any element matching one of those
selectors will be removed from the page before any data is extracted from it.

This can be used to remove a table of content, a sidebar or a footer, to make
other selectors easier to write.

```json
{
  "selectors_exclude": [".footer", "ul.deprecated"]
}
```

### `stop_urls` _Optional_

This an array of strings or regular expressions. Whenever the crawler is about
to visit a link, it will first check if the link matches something in the array.
If it does, it will not follow the link. This should be used to restrict pages
the crawler should visit.

Note that this is often used to avoid duplicate content, by adding
`http://www.example.com/docs/index.html` if you already have
`http://www.example.com/docs/` as a `start_urls`.

```json
{
  "stop_urls": ["https://www.example.com/docs/index.html", "license.html"]
}
```

## Sitemaps

If your website has a `sitemap.xml` file, you can let DocSearch know and it will
use it to define which pages to crawl.

### `sitemap_urls` _Optional_

You can pass an array of URLs pointing to your sitemap(s) files. If this value
is set, DocSearch will try to read URLs from your sitemap(s) instead of
following every link of your `starts_urls`.

```json
{
  "sitemap_urls": ["http://www.example.com/docs/sitemap.xml"]
}
```

### `sitemap_alternate_links` _Optional_

Sitemaps can contain _alternative links_ for URLs. Those are other versions of
the same page, in a different language, or with a different URL. By default
DocSearch will ignore those URLs.

Set this to `true` if you want those other version to be crawled as well.

```json
{
  "sitemap_urls": ["http://www.example.com/docs/sitemap.xml"],
  "sitemap_alternate_links": true
}
```

With the above config and the `sitemap.xml` below, both
`http://www.example.com/docs/` and `http://www.example.com/docs/de/` will be
crawled.

```html
  <url>
    <loc>http://www.example.com/docs/</loc>
    <xhtml:link rel="alternate" hreflang="de" href="http://www.example.com/de/"/>
  </url>
```

## JavaScript rendering

By default DocSearch expect websites to have server-side rendering, meaning that
HTML source is returned directly by the server. If your content is generated by
the front-end, you have to tell DocSearch to emulate a browser through Selenium.

_As client-side crawling is way slower than server-side crawling, we highly
encourage you to update your website to enable server-side rendering._

### `js_render` _Optional_

Set this value to true if your website requires client-side rendering. This will
make DocSearch spawn a Selenium proxy to fetch all your web pages.

```json
{
  "js_render": true
}
```

### `js_wait` _Optional_

If your website is slow to load, you can use `js_wait` to tell DocSearch to wait
a specific amount of time (in seconds) for the page to load before extracting
its content.

Note that this option might have a large impact on the time required to crawl
your website and we would encourage you to enable server-side rendering on your
website instead.

This option has no impact if `js_render` is set to `false`.

```json
{
  "js_render": true,
  "js_wait": 2
}
```

### `use_anchors` _Optional_

Websites using client-side rendering often don't use full urls, but instead take
advantage of the URL hash (the part after the `#`).

If your website is using such urls, you should set `use_anchors` to `true` for
DocSearch to index all your content.

```json
{
  "js_render": true,
  "use_anchors": true
}
```

[1]: https://github.com/algolia/docsearch-configs/tree/master/configs
[2]: https://www.algolia.com/doc/api-reference/settings-api-parameters/<|MERGE_RESOLUTION|>--- conflicted
+++ resolved
@@ -396,13 +396,8 @@
 ### `scrape_start_urls` _Optional_
 
 By default, the crawler will extract content from the pages defined in
-<<<<<<< HEAD
-`starts_urls`.  If you do not have any valuable content on your `starts_urls` or that some pages are duplicates from another one, you should set
-this to `false`.
-=======
 `start_urls`. If you do not have any valuable content on your `starts_urls` or
 if it's a duplicate of another page, you should set this to `false`.
->>>>>>> 36d17651
 
 ```json
 {
