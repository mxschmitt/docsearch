* {
  z-index: 1;
}
/* COLORS
// -------------------------
#46AEDA Algolia blue
#FF2E6C Radical Red
#091724 Black Pearl
#C7C4C4 Gray text
*/

/* GENERAL
// ------------------------- */
html, body {
  position: relative;
  font-family: "Raleway", Helvetica, Arial, sans-serif;
}

/* HEADER
// ------------------------- */
#logo img {
  height: 32px;
  margin-right: 12px;
}

.site-header {
  width: 100%;
  .navbar {
    border-radius: 0;
    border: none;
    background-color: #0B1724;
    .navbar-header {
      position: relative;
      height: 50px;
      font-size: 16px;
      line-height: 50px;
    }
    .navbar-nav > li > a {
      padding-bottom: 0;
    }
    .fa-github {
      font-size: 1.6em;
      position: relative;
      top: -2px;
    }
  }
}

/* JUMBOTRON
// ------------------------- */
.jumbotron {
  padding-top: 60px;
  background: #091724 url(../img/header-bg.png) no-repeat center center;
  background-size: cover;
  margin-bottom: 0;
  .jumbotron-header {
    text-align: center;
    color: #FFF;
  }
  .jumbotron-left-column {
    display: none;
    padding-top: 100px;
    float: left;
    width: 400px;
    color: #FFF;
    margin-left: 120px;
    p {
      font-size: 18px;
      color: #C7C4C3;
    }
    @media (min-width: 1200px) {
      display: block;
    }
  }
}


/* JOIN FORM
// ------------------------- */
#join-form, #join-form-2 {
  background: #242E3A;
  display: block;
  width: 400px;
  padding: 20px;
  margin: 0 auto;
  border-radius: 6px;
  color: #FFF;
  max-width: 90%;
  h3 {
    font-size: 22px;
    text-align: center;
    padding-bottom: 20px;
    border-bottom: 1px solid #3A434E;
  }
  label {
    display: block;
    font-weight: normal;
  }
  p {
    margin-top: 8px;
    font-size: 14px;
    letter-spacing: .5px;
    color: #C7C4C4;
  }
  .form-control {
    border: none;
  }
  .input-group-addon {
    background: white;
    border: none;
    border-right: solid 1px #ccc;
  }
  .btn {
    background-color: #FF2E6C;
    border: none;
    font-size: 14px;
    letter-spacing: 2px;
    font-weight: bold;
  }
}

@media (min-width: 1200px) {
  #join-form {
    position: absolute;
    top: 200px;
    right: 120px;
    padding: 10px 40px 30px;
  }
}

/* PAGE SECTIONS
// ------------------------- */
.page-section {
  padding: 60px 0;
  font-size: 18px;
  line-height: 1.6;
  color: #091724;
  h2 {
    font-size: 26px;
    text-transform: uppercase;
    font-weight: 600;
    margin-top: 0;
    margin-bottom: 30px;
    text-align: center;
    letter-spacing: 1px;
    &:after {
      display: block;
      content: '';
      border-bottom: 3px solid #FF2E6C;
      margin: 30px auto 33px;
      width: 60px;
    }
  }
  &.dark {
    background-color: #091724;
    color: #C7C4C4;
    h2 {
      color: #FFF;
    }
  }
}


#section_examples {
  a {
    color: #C7C4C4;
    &:hover {
      color: #46AEDA;
      text-decoration: none;
    }
  }
  .showcase {
    margin-top: 40px;
    text-align: center;
    .logo {
      display: inline-block;;
      height: 60px;
      margin-bottom: 20px;
    }
    .example {
      width: 100%;
    }
  }
  .screen-wrapper {
    position: relative;
    .freezeframe-container {
	    border-radius: 3px;
    }
    .screen-mask {
      position: absolute;
      top: 0;
      pointer-events: none;
    }
    &:hover .screen-mask{
      display: none;
    }
  }
  .placeholder-logo {
    border: #666 2px dashed;
    width: 64px;
    height: 64px;
    border-radius: 4px;
    margin: 0 auto;
  }
  .placeholder-screen {
    border: #666 2px dashed;
    margin-top: 16px;
    width: 100%;
    height: 200px;
    border-radius: 4px;
  }
}

#section_how {
  h3 {
    font-size: 18px;
    font-weight: bold;
    margin: 0 0 20px;
    .how-it-works-number {
      float: left;
      line-height: 35px;
      color: #46AEDA;
      font-size: 50px;
      font-family: "Helvetica Neue";
      margin-right: 10px;
    }
  }
  p {
    font-size: 16px;
  }
}

/* FOOTER
// ------------------------- */
footer.site-footer {
  padding-top: 2em;
  margin-top: 0;
  border-top: 1px solid #eeeeee;
  background-color: white;
  text-align: center;
  .fa.fa-heart {
    color: #e61870;
  }
  .input-group-addon {
    background-color: transparent;
  }
}

.doc-page {
  position: absolute;
  z-index: -1;
  &.show {
    transition: opacity 300ms;
    opacity:1;
  }
  &.hide {
    opacity: 0;
    transition: opacity 0;
  }
}


.index-container {
  position: relative;
  text-align: center;
  margin: auto;
}

.index {
  z-index: 20;
  position: relative;
  width: 319px;
  height: 180px;
<<<<<<< HEAD
=======
}

.ripple {
  position: absolute;
  width: 100px;
  height: 100px;
  border-radius: 100px;
  border: 1px solid #888;
  -webkit-animation: anim-ripple 1.8s ease-out infinite forwards;
  animation: anim-ripple 1.8s ease-out infinite forwards;
  top: 0;
  left: 50%;
}

@-webkit-keyframes anim-ripple {
  0% {
    opacity: 0;
    -webkit-transform: translate3D(-50%, 10px, 0) scale3d(3, 3, 1);
    transform: translate3D(-50%, 10px, 0) scale3d(3, 3, 1);
  }
  50% {
    opacity: 0.4;
  }
  100% {
    opacity: 0;
    -webkit-transform:translate3D(-50%, 10px, 0) scale3d(1, 1, 1);
    transform:translate3D(-50%, 10px, 0) scale3d(1, 1, 1);
  }
}

@keyframes anim-ripple {
  0% {
    opacity: 0;
    -webkit-transform: translate3D(-50%, 10px, 0) scale3d(3, 3, 1);
    transform: translate3D(-50%, 10px, 0) scale3d(3, 3, 1);
  }
  50% {
    opacity: 0.4;
  }
  100% {
    opacity: 0;
    -webkit-transform: translate3D(-50%, 10px, 0) scale3d(1, 1, 1);
    transform: translate3D(-50%, 10px, 0) scale3d(1, 1, 1);
  }
>>>>>>> ee0c05e8
}<|MERGE_RESOLUTION|>--- conflicted
+++ resolved
@@ -271,9 +271,8 @@
   position: relative;
   width: 319px;
   height: 180px;
-<<<<<<< HEAD
-=======
-}
+}
+
 
 .ripple {
   position: absolute;
@@ -317,5 +316,4 @@
     -webkit-transform: translate3D(-50%, 10px, 0) scale3d(1, 1, 1);
     transform: translate3D(-50%, 10px, 0) scale3d(1, 1, 1);
   }
->>>>>>> ee0c05e8
 }