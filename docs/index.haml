--- conflicted
+++ resolved
@@ -11,19 +11,13 @@
         %p#top The easiest way to add search to your documentation.
       .jumbotron-left-column
         %div.index-container
-<<<<<<< HEAD
-          %img.index{src: 'img/illus-index.png'}
-        .spacer40
+          %svg.index
+            = File.read('img/illus-index.svg')
+        .spacer30
         .text-center
           %p We’ve created the fastest, easiest way to search within documentation.
           %p -And best of all? It’s FREE.
-=======
-          %svg.index
-            = File.read('img/illus-index.svg')
-        %p We’ve created the fastest, easiest way to search within documentation.
-        %p And best of all? It’s free!
->>>>>>> ebe418eb
+ And best of all? It’s FREE.
       %form#join-form{action: '#', method: 'POST'}
         %h3 Get Started. It’s FREE!
         .spacer20
