---
layout: default
---

.jumbotron
  .container.pos-rel
    .jumbotron-header
      %h1.jumbotron-title
        Algolia doc search
        %img.logo{:src => "./img/docsearch-logo.svg", :alt => "Algolia doc search", :height => "48"}
      %p#top The easiest way to add search to your documentation.
      .spacer20
    .jumbotron-left-column
      %div.index-container
        %img.index{:src => "./img/illus-index.svg", :alt => "docsearch doc crawling"}
        %div.ripple
      .spacer30
      .text-center
        %p We’ve created the fastest, easiest way to search within documentation.
        %p  And best of all? It’s FREE.

    {% haml join-form.haml %}
#section_why.page-section
  .m800.m-l-r-auto
    %h2.page-section-title Why DocSearch?
    %p We're kind of scratching our own itch here. As developers, we spend a lot of time reading documentation, and it isn’t always easy to find the information we need.
    %p No one's to blame, building a good search for a documentation is a complex challenge.  We just happen to have a lot of experience doing that, and we want to share it with the world.
#section_examples.page-section.dark
  .container
    .text-center
      %h2.page-section-title DocSearch is live
      %p We’ve integrated DocSearch into several open source projects. Take a look.
    .row
      .col-sm-4.showcase
        %a{:href => "https://facebook.github.io/react/", :target => "_blank"}
          %img.img-responsive.logo{:src => "./img/showcase/logo-react.png", :alt => "reactjs"}
          .screen-wrapper
            %img.img-responsive.example.freezeframe{:src => "./img/showcase/example-react.gif", :alt => "react docsearch demo"}
            %img.img-responsive.screen-mask{:src => "./img/mask.png", :alt => "mask"}
          .spacer10
          React
      .col-sm-4.showcase
        %a{:href => "http://facebook.github.io/react-native/docs/getting-started.html", :target => "_blank"}
          %img.img-responsive.logo{:src => "./img/showcase/logo-react.png", :alt => "react native"}
          .screen-wrapper
            %img.img-responsive.example.freezeframe{:src => "./img/showcase/example-reactnative.gif", :alt => "react native docsearch demo"}
            %img.img-responsive.screen-mask{:src => "./img/mask.png", :alt => "mask"}
          .spacer10
          React Native
      .col-sm-4.showcase
        %a{:href => "http://eslint.org/", :target => "_blank"}
          %img.img-responsive.logo{:src => "./img/showcase/logo-eslint.png", :alt => "eslint"}
          .screen-wrapper
            %img.img-responsive.example.freezeframe{:src => "./img/showcase/example-eslint.gif", :alt => "eslint docsearch demo"}
            %img.img-responsive.screen-mask{:src => "./img/mask.png", :alt => "mask"}
          .spacer10
          ESLint
      .col-sm-4.showcase
        %a{:href => "http://docs.scala-lang.org/", :target => "_blank"}
          %img.img-responsive.logo{:src => "./img/showcase/logo-scala.png", :alt => "scala"}
          .screen-wrapper
            %img.img-responsive.example.freezeframe{:src => "./img/showcase/example-scala.gif", :alt => "scala docsearch demo"}
            %img.img-responsive.screen-mask{:src => "./img/mask.png", :alt => "mask"}
          .spacer10
          Scala
      .col-sm-4.showcase
        %a{:href => "https://babeljs.algolia.com/", :target => "_blank"}
          %img.img-responsive.logo{:src => "./img/showcase/logo-babel.png", :alt => "babel"}
          .screen-wrapper
            %img.img-responsive.example.freezeframe{:src => "./img/showcase/example-babel.gif", :alt => "babel docsearch demo"}
            %img.img-responsive.screen-mask{:src => "./img/mask.png", :alt => "mask"}
          .spacer10
          Babel.js
      .col-sm-4.showcase
        %a{:href => "http://vuejs.org/guide/", :target => "_blank"}
          %img.img-responsive.logo{:src => "./img/showcase/logo-vuejs.png", :alt => "vuejs"}
          .screen-wrapper
            %img.img-responsive.example.freezeframe{:src => "./img/showcase/example-vuejs.gif", :alt => "vuejs docsearch demo"}
            %img.img-responsive.screen-mask{:src => "./img/mask.png", :alt => "mask"}
          .spacer10
          Vue.js
      .col-sm-4.showcase
        %a{:href => "https://docs.influxdata.com/", :target => "_blank"}
          %img.img-responsive.logo{:src => "./img/showcase/logo-influxdata.png", :alt => "influxdata"}
          .screen-wrapper
            %img.img-responsive.example.freezeframe{:src => "./img/showcase/example-influxdata.gif", :alt => "influxdata docsearch demo"}
            %img.img-responsive.screen-mask{:src => "./img/mask.png", :alt => "mask"}
          .spacer10
          Influxdata
      .col-sm-4.showcase
        %a{:href => "http://help.apiary.io/", :target => "_blank"}
          %img.img-responsive.logo{:src => "./img/showcase/logo-apiary.png", :alt => "apiary"}
          .screen-wrapper
            %img.img-responsive.example.freezeframe{:src => "./img/showcase/example-apiary.gif", :alt => "apiary docsearch demo"}
            %img.img-responsive.screen-mask{:src => "./img/mask.png", :alt => "mask"}
          .spacer10
          Apiary
      .col-sm-4.showcase
        %a{:href => "http://marionettejs.com/", :target => "_blank"}
          %img.img-responsive.logo{:src => "./img/showcase/logo-marionettejs.png", :alt => "marionnette"}
          .screen-wrapper
            %img.img-responsive.example.freezeframe{:src => "./img/showcase/example-marionettejs.gif", :alt => "marionette docsearch demo"}
            %img.img-responsive.screen-mask{:src => "./img/mask.png", :alt => "mask"}
          .spacer10
          Marionette.js
      .col-sm-4.showcase
<<<<<<< HEAD
        %a{:href => "https://echo.labstack.com", :target => "_blank"}
          %img.img-responsive.logo{:src => "./img/showcase/logo-echo.svg", :alt => "echo"}
=======
        %a{:href => "https://labstack.com/echo", :target => "_blank"}
          %img.img-responsive.logo{:src => "./img/showcase/logo-echo.png", :alt => "echo"}
>>>>>>> e351ba88
          .screen-wrapper
            %img.img-responsive.example.freezeframe{:src => "./img/showcase/example-echo.gif", :alt => "echo docsearch demo"}
            %img.img-responsive.screen-mask{:src => "./img/mask.png", :alt => "mask"}
          .spacer10
          Echo
      .col-sm-4.showcase
        %a{:href => "https://serge.io/", :target => "_blank"}
          %img.img-responsive.logo{:src => "./img/showcase/logo-serge.svg", :alt => "serge"}
          .screen-wrapper
            %img.img-responsive.example.freezeframe{:src => "./img/showcase/example-serge.gif", :alt => "serge docsearch demo"}
            %img.img-responsive.screen-mask{:src => "./img/mask.png", :alt => "mask"}
          .spacer10
          Serge
      .col-sm-4.showcase
        %a{:href => "https://batch.com/", :target => "_blank"}
          %img.img-responsive.logo{:src => "./img/showcase/logo-batch.svg", :alt => "batch"}
          .screen-wrapper
            %img.img-responsive.example.freezeframe{:src => "./img/showcase/example-batch.gif", :alt => "batch docsearch demo"}
            %img.img-responsive.screen-mask{:src => "./img/mask.png", :alt => "mask"}
          .spacer10
          Batch
      .col-sm-4.showcase
        .placeholder-logo
        .placeholder-screen
        .spacer10
        You?
#section_how.page-section
  .container
    .row
      %h2.page-section-title How it works
    .row
      .col-sm-12
        %img.img-responsive{:src => "./img/illus-howitworks.jpg", :alt => "how it works"}
    .spacer60
    .row
      .col-sm-10.col-sm-offset-1
        .row
          .col-sm-4.how-it-works
            %h3
              %span.how-it-works-number> 1
              We crawl your documentation pages
            %p We built a website crawler designed to index every section of your documentation.
            %p Just send us the URL of your documentation, and we’ll periodically run the crawler so you’re always up-to-date.
            .spacer30
          .col-sm-4.how-it-works
            %h3
              %span.how-it-works-number> 2
              We configure your search experience
            %p You don’t need to configure any settings or even have an Algolia account.
            %p We take care of all of this automatically to ensure the best documentation search experience.
            .spacer30
          .col-sm-4.how-it-works
            %h3
              %span.how-it-works-number> 3
              You add the search autocomplete to your UI
            %p We’ll send you a few lines of code to integrate Algolia autocomplete and power your search.
            %p You will receive the same speed, relevance and best-in-class UX as our paying customers.
#section_get-started.page-section.dark
  .container
    %h2.page-section-title Get started
    .text-center
      %p We’ll get back to you within a few hours with everything you need to integrate your new search into your website.
      %p Oh, and did we mention it's FREE? No commitment. No subscription. Everything is on us! And it won't change.
    .spacer30

  {% haml join-form.haml %}

{% contentfor site-footer %}
<script src="{{ "/js/home.js" | prepend: site.baseurl }}"></script>
<script src="js/animation.js"></script>
<script type="text/javascript">
freezeframe_options = {
animation_icon_image: false
}
</script>
<script src="js/freezeframe.min.js"></script>
{% endcontentfor %}<|MERGE_RESOLUTION|>--- conflicted
+++ resolved
@@ -106,13 +106,8 @@
           .spacer10
           Marionette.js
       .col-sm-4.showcase
-<<<<<<< HEAD
         %a{:href => "https://echo.labstack.com", :target => "_blank"}
-          %img.img-responsive.logo{:src => "./img/showcase/logo-echo.svg", :alt => "echo"}
-=======
-        %a{:href => "https://labstack.com/echo", :target => "_blank"}
           %img.img-responsive.logo{:src => "./img/showcase/logo-echo.png", :alt => "echo"}
->>>>>>> e351ba88
           .screen-wrapper
             %img.img-responsive.example.freezeframe{:src => "./img/showcase/example-echo.gif", :alt => "echo docsearch demo"}
             %img.img-responsive.screen-mask{:src => "./img/mask.png", :alt => "mask"}
